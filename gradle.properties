# IntelliJ Platform Artifacts Repositories
# -> https://plugins.jetbrains.com/docs/intellij/intellij-artifacts.html

pluginGroup = io.github.intellij-elm
pluginName = Elm
# SemVer format -> https://semver.org
<<<<<<< HEAD
pluginVersion = 5.0.0-chris

# See https://plugins.jetbrains.com/docs/intellij/build-number-ranges.html
# for insight into build numbers and IntelliJ Platform versions.
pluginSinceBuild = 223
pluginUntilBuild = 223.*
=======
pluginVersion = 5.0.0-beta22

# See https://plugins.jetbrains.com/docs/intellij/build-number-ranges.html
# for insight into build numbers and IntelliJ Platform versions.
pluginSinceBuild = 211
pluginUntilBuild = 233.*
>>>>>>> 7c771b86

# IntelliJ Platform Properties -> https://github.com/JetBrains/gradle-intellij-plugin#intellij-platform-properties
platformType = IC
platformVersion = 2022.3.2

# Plugin Dependencies -> https://plugins.jetbrains.com/docs/intellij/plugin-dependencies.html
# Example: platformPlugins = com.intellij.java, com.jetbrains.php:203.4449.22
platformPlugins =

# Java language level used to compile sources and to generate the files for - Java 11 is required since 2020.3
javaVersion = 17

# Gradle Releases -> https://github.com/gradle/gradle/releases
gradleVersion = 8.0.1

# Opt-out flag for bundling Kotlin standard library.
# See https://plugins.jetbrains.com/docs/intellij/kotlin.html#kotlin-standard-library for details.
# suppress inspection "UnusedProperty"
kotlin.stdlib.default.dependency = false<|MERGE_RESOLUTION|>--- conflicted
+++ resolved
@@ -4,21 +4,12 @@
 pluginGroup = io.github.intellij-elm
 pluginName = Elm
 # SemVer format -> https://semver.org
-<<<<<<< HEAD
-pluginVersion = 5.0.0-chris
-
-# See https://plugins.jetbrains.com/docs/intellij/build-number-ranges.html
-# for insight into build numbers and IntelliJ Platform versions.
-pluginSinceBuild = 223
-pluginUntilBuild = 223.*
-=======
 pluginVersion = 5.0.0-beta22
 
 # See https://plugins.jetbrains.com/docs/intellij/build-number-ranges.html
 # for insight into build numbers and IntelliJ Platform versions.
 pluginSinceBuild = 211
 pluginUntilBuild = 233.*
->>>>>>> 7c771b86
 
 # IntelliJ Platform Properties -> https://github.com/JetBrains/gradle-intellij-plugin#intellij-platform-properties
 platformType = IC
