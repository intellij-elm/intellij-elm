package org.elm.workspace

import com.fasterxml.jackson.annotation.JsonIgnoreProperties
import com.fasterxml.jackson.annotation.JsonProperty
import com.fasterxml.jackson.core.JsonProcessingException
import com.fasterxml.jackson.core.type.TypeReference
import com.fasterxml.jackson.databind.JsonNode
import com.fasterxml.jackson.databind.ObjectMapper
import com.fasterxml.jackson.databind.node.JsonNodeType
import com.intellij.openapi.util.UserDataHolderBase
import com.intellij.openapi.vfs.LocalFileSystem
import org.elm.workspace.ElmToolchain.Companion.ELM_LEGACY_JSON
import java.io.File
import java.io.FileNotFoundException
import java.io.InputStream
import java.nio.file.Path
import java.nio.file.Paths


private val objectMapper = ObjectMapper()

/**
 * The logical representation of an Elm project. An Elm project can be an application
 * or a package, and it specifies its dependencies.
 *
 * @param manifestPath The location of the manifest file (e.g. `elm.json`). Uniquely identifies a project.
 * @param dependencies Additional Elm packages that this project depends on
 * @param testDependencies Additional Elm packages that this project's **tests** depends on
 * @param sourceDirectories The relative paths to one-or-more directories containing Elm source files belonging to this project.
 * @param testsRelativeDirPath The path to the directory containing unit tests, relative to the [projectDirPath].
 * Typically this will be "tests": see [testsDirPath] for more info.
 */
sealed class ElmProject(
        val manifestPath: Path,
        val dependencies: List<ElmPackageProject>,
        val testDependencies: List<ElmPackageProject>,
        val sourceDirectories: List<Path>,
        testsRelativeDirPath: String
) : UserDataHolderBase() {

    /**
     * The path to the directory containing the Elm project JSON file.
     */
    val projectDirPath: Path = manifestPath.parent

    /**
     * The path to the directory containing unit tests, relative to the [projectDirPath]. Typically this will be "tests":
     * see [testsDirPath] for more info.
     *
     * Note that this path is normalized (see [Path.normalize]) so can safely be compared to [DEFAULT_TESTS_DIR_NAME].
     * For example, if the user specifies a value such as `"./foo/"` in some config file, this property will return `"foo"`.
     */
    val testsRelativeDirPath = Paths.get(testsRelativeDirPath).normalize().toString()

    /**
     * The path to the directory containing unit tests.
     *
     * For packages this will be a directory called "tests", as elm-test requires packages to have tests in a top-level
     * "tests" directory. For applications the default behaviour is the same as for packages, but optionally tests can
     * be put in some other directory, as long as when elm-test is called, the path to those tests is specified as a
     * cmd-line argument.
     */
    val testsDirPath: Path = projectDirPath.resolve(this.testsRelativeDirPath)

    /**
     * A flag indicating whether this project use a custom folder for unit tests (i.e. where the tests are any folder other
     * than the default `"tests"`).
     */
    val isCustomTestsDir = this.testsRelativeDirPath != DEFAULT_TESTS_DIR_NAME

    /**
     * A name which can be shown in the UI. Note that while Elm packages have user-assigned
     * names, applications do not. Thus, in order to cover both cases, we use the name
     * of the parent directory.
     */
    val presentableName: String =
            projectDirPath.fileName?.toString() ?: "UNKNOWN"

    /**
     * Returns the absolute paths for each source directory.
     *
     * @see sourceDirectories
     */
    val absoluteSourceDirectories: List<Path> =
            sourceDirectories.map { projectDirPath.resolve(it).normalize() }

    /**
     * Returns all the source directories, i.e. the [absoluteSourceDirectories] and the [testsDirPath].
     */
    val allSourceDirs: Sequence<Path> =
            absoluteSourceDirectories.asSequence() + sequenceOf(testsDirPath)

    /**
     * Returns all packages which this project depends on, whether it be for normal,
     * production code or for tests.
     */
    val allResolvedDependencies: Sequence<ElmPackageProject> =
            sequenceOf(dependencies, testDependencies).flatten()

    val isElm18: Boolean
        get() = when (this) {
            is ElmApplicationProject -> elmVersion == Version.ELM_18
            is ElmPackageProject -> elmVersion.contains(Version.ELM_18)
        }

    /**
     * Returns true if this project is compatible with Elm compiler [version].
     *
     * This is a looser form of a version check that allows for Elm compiler versions that include
     * alpha/beta/rc suffixes. e.g. "0.19.1-alpha-4"
     */
    fun isCompatibleWith(version: Version) =
            when (this) {
                is ElmApplicationProject -> elmVersion.xyz == version.xyz
                is ElmPackageProject -> elmVersion.contains(version.xyz)
            }

    /**
     * Return `true` iff this package is the core package for the current version of Elm.
     */
    open fun isCore(): Boolean = false

    companion object {

        fun parse(manifestPath: Path, repo: ElmPackageRepository, ignoreTestDeps: Boolean = false): ElmProject {
            val inputStream = LocalFileSystem.getInstance().refreshAndFindFileByPath(manifestPath.toString())?.inputStream
                    ?: throw ProjectLoadException("Could not find file $manifestPath. Is the package installed?")
            return parse(inputStream, manifestPath, repo, ignoreTestDeps)
        }

        /**
         * Attempts to parse an `elm.json` file.
         *
         * @throws ProjectLoadException if the JSON cannot be parsed
         */
        fun parse(inputStream: InputStream, manifestPath: Path, repo: ElmPackageRepository, ignoreTestDeps: Boolean = false): ElmProject {

            if (manifestPath.endsWith(ELM_LEGACY_JSON)) {
                val elmStuffPath = manifestPath.resolveSibling("elm-stuff")
                return parseLegacy(manifestPath, elmStuffPath)
            }

            val node = try {
                objectMapper.readTree(inputStream)
            } catch (e: JsonProcessingException) {
                throw ProjectLoadException("Bad JSON: ${e.message}")
            }

            val type = node.get("type")?.textValue()
            return when (type) {
                "application" -> {
                    val dto = try {
                        objectMapper.treeToValue(node, ElmApplicationProjectDTO::class.java)
                    } catch (e: JsonProcessingException) {
                        throw ProjectLoadException("Invalid elm.json: ${e.message}")
                    }
                    ElmApplicationProject(
                            manifestPath = manifestPath,
                            elmVersion = dto.elmVersion,
                            dependencies = dto.dependencies.depsToPackages(repo),
                            testDependencies = if (ignoreTestDeps) emptyList() else dto.testDependencies.depsToPackages(repo),
                            sourceDirectories = dto.sourceDirectories
                            // TODO [tests-folder]: allow a value for testsRelativeDirPath to be specified, by reading
                            //  from some config file.
                    )
                }
                "package" -> {
                    val dto = try {
                        objectMapper.treeToValue(node, ElmPackageProjectDTO::class.java)
                    } catch (e: JsonProcessingException) {
                        throw ProjectLoadException("Invalid elm.json: ${e.message}")
                    }
                    // TODO [kl] resolve dependency constraints to determine package version numbers
                    // [x] use whichever version number is available in the Elm package cache (~/.elm)
                    // [ ] include transitive dependencies
                    // [ ] resolve versions such that all constraints are satisfied
                    //     (necessary for correctness sake, but low priority)
                    ElmPackageProject(
                            manifestPath = manifestPath,
                            elmVersion = dto.elmVersion,
                            dependencies = dto.dependencies.constraintDepsToPackages(repo),
                            testDependencies = if (ignoreTestDeps) emptyList() else dto.testDependencies.constraintDepsToPackages(repo),
                            sourceDirectories = listOf(Paths.get("src")),
                            name = dto.name,
                            version = dto.version,
                            exposedModules = dto.exposedModulesNode.toExposedModuleMap())
                }
                else -> throw ProjectLoadException("The 'type' field is '$type', "
                        + "but expected either 'application' or 'package'")
            }
        }

        // TODO [drop 0.18]
        fun parseLegacy(manifestPath: Path, elmStuffPath: Path): ElmProject {
            // Handle legacy Elm 0.18 projects
            val dto = try {
                objectMapper.readValue(File(manifestPath.toString()), Elm18ProjectDTO::class.java)
            } catch (e: JsonProcessingException) {
                throw ProjectLoadException("Invalid elm-package.json: ${e.message}")
            }

            return if (dto.exposedModules.isEmpty()) {
                ElmApplicationProject(
                        manifestPath = manifestPath,
                        elmVersion = Version(0, 18, 0),
                        dependencies = dto.depsToPackages(elmStuffPath),
                        testDependencies = emptyList(),
                        sourceDirectories = dto.sourceDirectories)
            } else {
                ElmPackageProject(
                        manifestPath = manifestPath,
                        elmVersion = dto.elmVersion,
                        dependencies = dto.depsToPackages(elmStuffPath),
                        testDependencies = emptyList(),
                        name = if (manifestPath.startsWith(elmStuffPath)) {
                            // convert "<absolute_path>/foo/elm-stuff/packages/elm-lang/html/1.0.0/elm-package.json"
                            // to "elm-lang/html"
                            elmStuffPath.relativize(manifestPath).drop(1).take(2).joinToString("/")
                        } else {
                            manifestPath.parent.fileName.toString()
                        },
                        version = dto.version,
                        exposedModules = dto.exposedModules,
                        sourceDirectories = dto.sourceDirectories)
            }
        }
    }
}


/**
 * Represents an Elm application
 */
class ElmApplicationProject(
        manifestPath: Path,
        val elmVersion: Version,
        dependencies: List<ElmPackageProject>,
        testDependencies: List<ElmPackageProject>,
        sourceDirectories: List<Path>,
        testsRelativeDirPath: String = DEFAULT_TESTS_DIR_NAME
) : ElmProject(manifestPath, dependencies, testDependencies, sourceDirectories, testsRelativeDirPath)


/**
 * Represents an Elm package/library
 */
class ElmPackageProject(
        manifestPath: Path,
        val elmVersion: Constraint,
        dependencies: List<ElmPackageProject>,
        testDependencies: List<ElmPackageProject>,
        sourceDirectories: List<Path>,
        val name: String,
        val version: Version,
        val exposedModules: List<String>
<<<<<<< HEAD
) : ElmProject(manifestPath, dependencies, testDependencies, sourceDirectories, DEFAULT_TESTS_DIR_NAME)
=======
) : ElmProject(manifestPath, dependencies, testDependencies, sourceDirectories) {
    override fun isCore(): Boolean {
        return (name == "elm/core" || name == "elm-lang/core") // TODO [drop 0.18] remove "elm-core/lang" clause
    }
}
>>>>>>> 5a07ad82


private fun ExactDependenciesDTO.depsToPackages(repo: ElmPackageRepository) =
        direct.depsToPackages(repo) + indirect.depsToPackages(repo)


private fun Map<String, Version>.depsToPackages(repo: ElmPackageRepository) =
        map { (name, version) ->
            loadDependency(repo, name, version)
        }

private fun Map<String, Constraint>.constraintDepsToPackages(repo: ElmPackageRepository) =
        map { (name, constraint) ->
            val version = repo.availableVersionsForPackage(name)
                    .filter { constraint.contains(it) }
                    .min()
                    ?: throw ProjectLoadException("Could not load $name ($constraint). Is it installed?")

            loadDependency(repo, name, version)
        }

private fun loadDependency(repo: ElmPackageRepository, name: String, version: Version): ElmPackageProject {
    val manifestPath = repo.findPackageManifest(name, version)
            ?: throw ProjectLoadException("Could not load $name ($version): manifest not found")
    // TODO [kl] guard against circular dependencies
    // NOTE: we ignore the test dependencies of our dependencies because it is highly unlikely
    // that they have been installed by Elm in the local package cache (the user would have
    // to actually run the package's tests from within the package cache, which no one is going to do).
    val elmProject = ElmProject.parse(manifestPath, repo, ignoreTestDeps = true) as? ElmPackageProject
            ?: throw ProjectLoadException("Could not load $name ($version): expected a package!")

    return elmProject
}


// TODO [drop 0.18] remove me
private fun loadPackageLegacy(elmStuffPath: Path, name: String, version: Version): ElmPackageProject {
    val manifestPath =
            elmStuffPath.resolve("packages")
                    .resolve(name)
                    .resolve(version.toString())
                    .resolve("elm-package.json")

    return ElmProject.parseLegacy(manifestPath, elmStuffPath) as? ElmPackageProject
            ?: throw ProjectLoadException("Could not load $name ($version): expected an Elm 0.18 package!")
}


/**
 * A dummy sentinel value because [LightDirectoryIndex] needs it.
 */
val noProjectSentinel = ElmApplicationProject(
        manifestPath = Paths.get("/elm.json"),
        elmVersion = Version(0, 0, 0),
        dependencies = emptyList(),
        testDependencies = emptyList(),
        sourceDirectories = emptyList()
)


// JSON Decoding


@JsonIgnoreProperties(ignoreUnknown = true)
private interface ElmProjectDTO


private class ElmApplicationProjectDTO(
        @JsonProperty("elm-version") val elmVersion: Version,
        @JsonProperty("source-directories") val sourceDirectories: List<Path>,
        @JsonProperty("dependencies") val dependencies: ExactDependenciesDTO,
        @JsonProperty("test-dependencies") val testDependencies: ExactDependenciesDTO
) : ElmProjectDTO


private class ExactDependenciesDTO(
        @JsonProperty("direct") val direct: Map<String, Version>,
        @JsonProperty("indirect") val indirect: Map<String, Version>
)


private class ElmPackageProjectDTO(
        @JsonProperty("elm-version") val elmVersion: Constraint,
        @JsonProperty("dependencies") val dependencies: Map<String, Constraint>,
        @JsonProperty("test-dependencies") val testDependencies: Map<String, Constraint>,
        @JsonProperty("name") val name: String,
        @JsonProperty("version") val version: Version,
        @JsonProperty("exposed-modules") val exposedModulesNode: JsonNode
) : ElmProjectDTO


// TODO [drop 0.18]
private class Elm18ProjectDTO(
        @JsonProperty("elm-version") val elmVersion: Constraint,
        @JsonProperty("source-directories") val sourceDirectories: List<Path>,
        @JsonProperty("dependencies") val dependencies: Map<String, Constraint>,
        @JsonProperty("version") val version: Version,
        @JsonProperty("exposed-modules") val exposedModules: List<String>
) : ElmProjectDTO {

    object VERSION_MAP_TYPEREF : TypeReference<Map<String, Version>>()

    fun depsToPackages(elmStuffPath: Path): List<ElmPackageProject> {
        val exactDepsFile = File(elmStuffPath.resolve("exact-dependencies.json").toString())
        val exactDepsMap: Map<String, Version> = try {
            objectMapper.readValue(exactDepsFile, VERSION_MAP_TYPEREF)
        } catch (e: JsonProcessingException) {
            throw ProjectLoadException("Invalid exact-dependencies.json: ${e.message}")
        } catch (e: FileNotFoundException) {
            throw ProjectLoadException("Could not find exact-dependencies.json. Did you run `elm-package install`?")
        }

        return dependencies.keys.map {
            val exactVersion = exactDepsMap[it]
                    ?: throw ProjectLoadException("Could not find exact version of $it")
            loadPackageLegacy(elmStuffPath, it, exactVersion)
        }
    }
}


private fun JsonNode.toExposedModuleMap(): List<String> {
    // Normalize the 2 exposed-modules formats into a single format.
    // format 1: a list of strings, where each string is the name of an exposed module
    // format 2: a map where the keys are categories and the values are the names of the modules
    //           exposed in that category. We discard the categories because they are not useful.
    return when (this.nodeType) {
        JsonNodeType.ARRAY -> {
            this.elements().asSequence().map { it.textValue() }.toList()
        }
        JsonNodeType.OBJECT -> {
            this.fields().asSequence().flatMap { (_, nameNodes) ->
                nameNodes.asSequence().map { it.textValue() }
            }.toList()
        }
        else -> {
            throw RuntimeException("exposed-modules JSON must be either an array or an object")
        }
    }
}

/**
 * The default name of the directory which contains unit tests.
 */
const val DEFAULT_TESTS_DIR_NAME = "tests"<|MERGE_RESOLUTION|>--- conflicted
+++ resolved
@@ -253,15 +253,11 @@
         val name: String,
         val version: Version,
         val exposedModules: List<String>
-<<<<<<< HEAD
-) : ElmProject(manifestPath, dependencies, testDependencies, sourceDirectories, DEFAULT_TESTS_DIR_NAME)
-=======
-) : ElmProject(manifestPath, dependencies, testDependencies, sourceDirectories) {
+) : ElmProject(manifestPath, dependencies, testDependencies, sourceDirectories, DEFAULT_TESTS_DIR_NAME) {
     override fun isCore(): Boolean {
         return (name == "elm/core" || name == "elm-lang/core") // TODO [drop 0.18] remove "elm-core/lang" clause
     }
 }
->>>>>>> 5a07ad82
 
 
 private fun ExactDependenciesDTO.depsToPackages(repo: ElmPackageRepository) =
