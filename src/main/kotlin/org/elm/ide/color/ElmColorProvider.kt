--- conflicted
+++ resolved
@@ -1,14 +1,10 @@
 package org.elm.ide.color
 
-<<<<<<< HEAD
 import com.github.ajalt.colormath.Color
 import com.github.ajalt.colormath.formatCssString
 import com.github.ajalt.colormath.model.HSL
 import com.github.ajalt.colormath.model.RGB
 import com.github.ajalt.colormath.parse
-=======
-import com.github.ajalt.colormath.*
->>>>>>> 5dd14df0
 import com.intellij.openapi.command.CommandProcessor
 import com.intellij.openapi.editor.ElementColorProvider
 import com.intellij.psi.PsiDocumentManager
@@ -18,14 +14,14 @@
 import org.elm.lang.core.psi.ElmTypes.REGULAR_STRING_PART
 import org.elm.lang.core.psi.elementType
 import org.elm.lang.core.psi.elements.*
-import java.awt.Color
-import kotlin.math.roundToInt
+import java.awt.Color as AwtColor
+
 
 private val colorRegex = Regex("""#[0-9a-fA-F]{3,8}\b|\b(?:rgb|hsl)a?\([^)]+\)""")
 
 /** Adds color blocks to the gutter when hex colors exist in a string */
 class ElmColorProvider : ElementColorProvider {
-    override fun getColorFrom(element: PsiElement): Color? {
+    override fun getColorFrom(element: PsiElement): AwtColor? {
         // Like all line markers, we should only provide colors on leaf elements
         if (element.firstChild != null) return null
         return getCssColorFromString(element) ?: getColorFromFuncCall(element)
@@ -34,14 +30,14 @@
     // Parse a CSS color from any string that contains one, since "1px solid #1a2b3c" probably
     // contains a color. We don't parse color keywords, since "The red fire truck" is probably not
     // supposed to contain a color.
-    private fun getCssColorFromString(element: PsiElement): Color? {
+    private fun getCssColorFromString(element: PsiElement): AwtColor? {
         if (element.elementType != REGULAR_STRING_PART) return null
         return colorRegex.find(element.text)
-            ?.let { runCatching { ConvertibleColor.fromCss(it.value) }.getOrNull() }
+            ?.let { runCatching { Color.parse(it.value) }.getOrNull() }
             ?.toAwtColor()
     }
 
-    private fun getColorFromFuncCall(element: PsiElement): Color? {
+    private fun getColorFromFuncCall(element: PsiElement): AwtColor? {
         val call = getFuncCall(element) ?: return null
         val color = runCatching {
             // color constructors will throw if the args are out of bounds
@@ -89,7 +85,7 @@
         )
     }
 
-    override fun setColorTo(element: PsiElement, color: Color) {
+    override fun setColorTo(element: PsiElement, color: AwtColor) {
         if (element.firstChild != null) return
         val command = stringColorSettingRunnable(element, color)
             ?: functionColorSettingRunnable(element, color)
@@ -106,13 +102,13 @@
         )
     }
 
-    private fun functionColorSettingRunnable(element: PsiElement, color: Color): Runnable? {
+    private fun functionColorSettingRunnable(element: PsiElement, color: AwtColor): Runnable? {
         val funcCall = getFuncCall(element)
         val call = funcCall ?: return null
         return Runnable { setColorInFunctionCall(element, color, call) }
     }
 
-    private fun setColorInFunctionCall(element: PsiElement, color: Color, call: FuncCall) {
+    private fun setColorInFunctionCall(element: PsiElement, color: AwtColor, call: FuncCall) {
         val factory = ElmPsiFactory(element.project)
 
         fun ElmNumberConstantExpr.replace(c: Int, float: Boolean) {
@@ -134,12 +130,12 @@
         call.args.getOrNull(3)?.replace(color.alpha, true)
     }
 
-    private fun stringColorSettingRunnable(element: PsiElement, color: Color): Runnable? {
+    private fun stringColorSettingRunnable(element: PsiElement, color: AwtColor): Runnable? {
         if (element.elementType != REGULAR_STRING_PART) return null
         return Runnable { setCssColorInString(element, color) }
     }
 
-    private fun setCssColorInString(element: PsiElement, color: Color) {
+    private fun setCssColorInString(element: PsiElement, color: AwtColor) {
         val parent = element.parent as? ElmStringConstantExpr ?: return
         val match = colorRegex.find(element.text)?.value ?: return
 
@@ -147,24 +143,8 @@
 
         val newColor = when {
             match.startsWith("#") -> rgb.toHex()
-            match.startsWith("rgb") -> rgb.toCssRgb(
-                commas = commas,
-                namedRgba = match.startsWith("rgba"),
-                rgbPercent = percentCount > 1,
-                alphaPercent = percentCount == 1 || percentCount == 4
-            )
-            match.startsWith("hsl") -> rgb.toCssHsl(
-                commas = commas,
-                namedHsla = match.startsWith("hsla"),
-                hueUnit = when {
-                    "deg" in match -> AngleUnit.DEGREES
-                    "grad" in match -> AngleUnit.GRADIANS
-                    "rad" in match -> AngleUnit.RADIANS
-                    "turn" in match -> AngleUnit.TURNS
-                    else -> AngleUnit.AUTO
-                },
-                alphaPercent = percentCount == 1 || percentCount == 3
-            )
+            match.startsWith("rgb") -> rgb.formatCssString()
+            match.startsWith("hsl") -> rgb.toHSL().formatCssString()
             else -> return
         }
 
@@ -194,11 +174,9 @@
     }
 }
 
-fun com.github.ajalt.colormath.Color.toAwtColor(): Color = toRGB().let {
-    Color(it.r, it.g, it.b, (it.a * 255).roundToInt())
-}
+fun Color.toAwtColor(): AwtColor = toSRGB().let { AwtColor(it.r, it.g, it.b, it.alpha * 255) }
 
-private fun Color.toRGB() = RGB(red, green, blue, alpha / 255f)
+private fun AwtColor.toRGB() = RGB(red, green, blue, alpha / 255f)
 
 private fun Float.render(): String = when (this) {
     0f -> "0"
