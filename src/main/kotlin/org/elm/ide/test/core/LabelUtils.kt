package org.elm.ide.test.core

import com.intellij.openapi.util.io.FileUtil
import org.elm.ide.test.core.LabelUtils.ERROR_PROTOCOL
import java.net.URLDecoder
import java.net.URLEncoder
import java.nio.file.Path
import java.nio.file.Paths

object LabelUtils {

    val DESCRIBE_PROTOCOL = "elmTestDescribe"
    val TEST_PROTOCOL = "elmTestTest"
    val ERROR_PROTOCOL = "elmTestError"

    val EMPTY_PATH = Paths.get("")

    private fun getModuleName(path: Path): String {
        return pathString(path.getName(0))
    }

    private fun encodeLabel(label: String): String {
        return URLEncoder.encode(label, "utf8")
    }

    fun decodeLabel(encoded: Path): String {
        return decodeLabel(pathString(encoded))
    }

    fun decodeLabel(encoded: String): String {
        return URLDecoder.decode(encoded, "utf8")
    }

    fun toPath(vararg labels: String): Path {
        if (labels.isEmpty()) return EMPTY_PATH
        val encoded = labels.map { encodeLabel(it) }
        return Paths.get(encoded.first(), *encoded.drop(1).toList().toTypedArray())
    }

    fun pathString(path: Path): String {
        return FileUtil.toSystemIndependentName(path.toString())
    }

    fun getName(path: Path): String {
        return decodeLabel(path.fileName)
    }

    fun toLocationUrl(path: Path, isSuite: Boolean = false): String {
        val protocol = if (isSuite) DESCRIBE_PROTOCOL else TEST_PROTOCOL
        return String.format("%s://%s", protocol, pathString(path))
    }

<<<<<<< HEAD
=======
    /**
     * @param testsRelativeDirPath The path to the directory containing the tests, relative to the project's root (i.e.
     * the folder containing `elm.json`). The supplied `path` is the location of the test file, relative to this directory.
     */
>>>>>>> 5a07ad82
    fun fromLocationUrlPath(path: String, testsRelativeDirPath: String): Pair<String, String> {
        val path1 = Paths.get(path)
        val moduleName = getModuleName(path1)
        val moduleFile = "$testsRelativeDirPath/${moduleName.replace(".", "/")}.elm"
        val label = if (path1.nameCount > 1) decodeLabel(path1.subpath(1, path1.nameCount)) else ""
        return Pair(moduleFile, label)
    }

    fun commonParent(path1: Path?, path2: Path): Path {
        return when {
            path1 == null -> EMPTY_PATH
            path1.nameCount > path2.nameCount -> commonParent(path2, path1)
            path2.startsWith(path1) -> path1
            else -> commonParent(path1.parent, path2)
        }
    }

    fun subParents(path: Path, excludeParent: Path): Sequence<Path> {
        if (excludeParent === EMPTY_PATH) {
            var current: Path? = path
            return generateSequence {
                current = current?.parent
                current
            }
        }

        if (!path.startsWith(excludeParent)) {
            throw IllegalStateException("not parent")
        }

        if (path === EMPTY_PATH) {
            return sequenceOf()
        }

        var current: Path? = path
        return generateSequence {
            current = current?.parent
            if (current != excludeParent) {
                current
            } else {
                null
            }
        }
    }

}

data class ErrorLabelLocation(
        val file: String,
        val line: Int,
        val column: Int
) {
    fun toUrl() =
            String.format("%s://%s::%d::%d", ERROR_PROTOCOL, file, line, column)

    companion object {
        fun fromUrl(spec: String): ErrorLabelLocation {
            val parts = spec.split("::").dropLastWhile { it.isEmpty() }
            return ErrorLabelLocation(
                    file = parts[0],
                    line = if (parts.size > 1) Integer.parseInt(parts[1]) else 1,
                    column = if (parts.size > 2) Integer.parseInt(parts[2]) else 1
            )
        }
    }
}<|MERGE_RESOLUTION|>--- conflicted
+++ resolved
@@ -50,13 +50,10 @@
         return String.format("%s://%s", protocol, pathString(path))
     }
 
-<<<<<<< HEAD
-=======
     /**
      * @param testsRelativeDirPath The path to the directory containing the tests, relative to the project's root (i.e.
      * the folder containing `elm.json`). The supplied `path` is the location of the test file, relative to this directory.
      */
->>>>>>> 5a07ad82
     fun fromLocationUrlPath(path: String, testsRelativeDirPath: String): Pair<String, String> {
         val path1 = Paths.get(path)
         val moduleName = getModuleName(path1)
