--- conflicted
+++ resolved
@@ -1,7 +1,6 @@
 package org.elm.lang.core.psi
 
 import org.elm.lang.core.psi.elements.*
-<<<<<<< HEAD
 /**
  * An element that is at least one of [ElmUnionMemberParameterTag], [ElmTypeRefParameterTag],
  * or [ElmParametricTypeRefParameterTag].
@@ -9,9 +8,6 @@
  * No elements implement this directly.
  */
 interface ElmTypeSignatureDeclarationTag: ElmPsiElement
-=======
-import org.elm.lang.core.resolve.ElmReferenceElement
->>>>>>> a8b58b48
 
 /** An element that can appear in the parameter list of an [ElmUnionMember] */
 interface ElmUnionMemberParameterTag : ElmTypeSignatureDeclarationTag
@@ -40,12 +36,6 @@
 /** An element that can be the direct child of an [ElmConsPattern] */
 interface ElmConsPatternChildTag : ElmPsiElement
 
-<<<<<<< HEAD
-=======
-/** An element that is either an [ElmTypeRefParameterTag], a [ElmParametricTypeRefParameterTag], or both. No elements implement this directly. */
-interface ElmTypeRefOrParametricTypeRefParameterTag : ElmPsiElement
-
->>>>>>> a8b58b48
 /** An element that can be a parameter of an [ElmTypeRef], but not necessarily an [ElmParametricTypeRef] */
 interface ElmTypeRefParameterTag : ElmTypeSignatureDeclarationTag
 
