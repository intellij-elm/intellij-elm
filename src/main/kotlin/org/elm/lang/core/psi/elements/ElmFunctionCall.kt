--- conflicted
+++ resolved
@@ -19,20 +19,9 @@
  *  - `(a << b) c
  */
 class ElmFunctionCall(node: ASTNode) : ElmPsiElementImpl(node), ElmOperandTag {
-<<<<<<< HEAD
-    /** The function being called, if it's not an operator */
-    val function: ElmValueExpr? get() = findChildByClass(ElmValueExpr::class.java)
-
-    /** The function being called, if it is an operator */
-    val operator: ElmOperatorAsFunction? get() = firstChild as? ElmOperatorAsFunction
-
-    /** The arguments to the function. This will always have at least one element */
-    val arguments: Sequence<ElmOperandTag> get() = directChildren.drop(1).filterIsInstance<ElmOperandTag>()
-=======
     /** The function or operator being called */
     val target: ElmFunctionCallTarget get() = findNotNullChildByClass(ElmFunctionCallTarget::class.java)
 
     /** The arguments to the function. This will always have at least one element */
-    val operands: Sequence<ElmOperandTag> get() = directChildren.filterIsInstance<ElmOperandTag>().drop(1)
->>>>>>> a8b58b48
+    val arguments: Sequence<ElmOperandTag> get() = directChildren.filterIsInstance<ElmOperandTag>().drop(1)
 }