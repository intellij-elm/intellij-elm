--- conflicted
+++ resolved
@@ -138,12 +138,8 @@
 """,
             "Debug.log expression")
 
-<<<<<<< HEAD
-    @Test
-    fun `test debugging case on function call`() = doAvailableTest(
-=======
+    @Test
     fun `test debugging case on function`() = doAvailableTest(
->>>>>>> 56a86e2c
             """
 module Foo exposing (f0)
 f0 _ =
@@ -163,12 +159,8 @@
 """,
             "Debug.log output of function")
 
-<<<<<<< HEAD
-    @Test
-    fun `test debugging binary operator input`() = doAvailableTest(
-=======
+    @Test
     fun `test debugging constants with binary operators`() = doAvailableTest(
->>>>>>> 56a86e2c
             """
 module Foo exposing (f0)
 f1 = 1
@@ -256,12 +248,7 @@
 """,
             "Debug.log output of pipeline")
 
-<<<<<<< HEAD
-    @Test
-    fun `test debugging function composition`() = doAvailableTest(
-=======
     fun `test debugging function composition`() = doUnavailableTest(
->>>>>>> 56a86e2c
             """
 module Foo exposing (f0)
 f0 = 
@@ -275,6 +262,7 @@
     Debug.l{-caret-}og "hello" "hello"
 """)
 
+    @Test
     fun `test debugging log arguments`() = doUnavailableTest(
             """
 module Foo exposing (f0)
